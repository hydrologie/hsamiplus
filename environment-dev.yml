name: hsamiplus-dev
channels:
  - conda-forge
dependencies:
  - python >=3.9,<3.13
  - numpy >=1.23
  - typer >=0.12.3
  # Dev tools and testing
  - pip >=24.3.1
  - black ==25.1.0
  - blackdoc ==0.3.9
  - bump-my-version >=0.30.1
  - coverage >=7.5.0
  - coveralls >=4.0.1
<<<<<<< HEAD
  - typer >=0.12.3
  - pytest >=8.3.2
  - pytest-cov >=5.0.0
  - black ==24.10.0
  - blackdoc ==0.3.9
  - ipykernel
  - ipython >=8.5.0
  - isort ==5.13.2
=======
  - flake8 >=7.1.1
  - flake8-rst-docstrings >=0.3.0
  - flit >=3.10.1,<4.0
  - isort ==6.0.0
  - mypy >=1.14.1
>>>>>>> 99d75139
  - numpydoc >=1.8.0
  - pandas >=2.2.0
  - pre-commit >=3.5.0
<<<<<<< HEAD
  - ruff >=0.7.0
  - scipy >=1.10.0
=======
  - pytest >=8.3.2
  - pytest-cov >=5.0.0
  - ruff >=0.9.0
  - tox >=4.24.1
  - typer >=0.12.3
  - watchdog >=4.0.0
>>>>>>> 99d75139
<|MERGE_RESOLUTION|>--- conflicted
+++ resolved
@@ -12,33 +12,19 @@
   - bump-my-version >=0.30.1
   - coverage >=7.5.0
   - coveralls >=4.0.1
-<<<<<<< HEAD
-  - typer >=0.12.3
-  - pytest >=8.3.2
-  - pytest-cov >=5.0.0
-  - black ==24.10.0
-  - blackdoc ==0.3.9
   - ipykernel
   - ipython >=8.5.0
-  - isort ==5.13.2
-=======
+  - isort ==6.0.0
   - flake8 >=7.1.1
   - flake8-rst-docstrings >=0.3.0
   - flit >=3.10.1,<4.0
-  - isort ==6.0.0
   - mypy >=1.14.1
->>>>>>> 99d75139
   - numpydoc >=1.8.0
   - pandas >=2.2.0
   - pre-commit >=3.5.0
-<<<<<<< HEAD
-  - ruff >=0.7.0
-  - scipy >=1.10.0
-=======
   - pytest >=8.3.2
   - pytest-cov >=5.0.0
   - ruff >=0.9.0
+  - scipy >=1.10.0
   - tox >=4.24.1
-  - typer >=0.12.3
-  - watchdog >=4.0.0
->>>>>>> 99d75139
+  - watchdog >=4.0.0