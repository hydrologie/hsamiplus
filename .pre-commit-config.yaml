default_language_version:
  python: python3

repos:
  - repo: https://github.com/asottile/pyupgrade
    rev: v3.19.1
    hooks:
      - id: pyupgrade
        args: [ '--py39-plus' ]
  - repo: https://github.com/pre-commit/pre-commit-hooks
    rev: v5.0.0
    hooks:
      - id: trailing-whitespace
      - id: end-of-file-fixer
      - id: debug-statements
      - id: check-json
      - id: pretty-format-json
        args: [ '--autofix', '--no-ensure-ascii', '--no-sort-keys' ]
      - id: check-toml
      - id: check-yaml
        args: [ '--allow-multiple-documents' ]
  - repo: https://github.com/pappasam/toml-sort
    rev: v0.24.2
    hooks:
      - id: toml-sort-fix
  - repo: https://github.com/adrienverge/yamllint.git
    rev: v1.35.1
    hooks:
      - id: yamllint
        args: [ '--config-file=.yamllint.yaml' ]
  - repo: https://github.com/pre-commit/pygrep-hooks
    rev: v1.10.0
    hooks:
      - id: python-check-blanket-noqa
      - id: python-check-blanket-type-ignore
      - id: python-no-eval
      - id: python-no-log-warn
      - id: python-use-type-annotations
      - id: rst-directive-colons
      - id: rst-inline-touching-normal
      - id: text-unicode-replacement-char
  - repo: https://github.com/psf/black-pre-commit-mirror
    rev: 25.1.0
    hooks:
      - id: black
        exclude: ^docs/
  - repo: https://github.com/PyCQA/isort
    rev: 6.0.0
    hooks:
      - id: isort
        exclude: ^docs/
  - repo: https://github.com/astral-sh/ruff-pre-commit
<<<<<<< HEAD
    rev: v0.9.4
=======
    rev: v0.9.0
>>>>>>> 55538d75
    hooks:
      - id: ruff
        args: [ '--fix' ]
      - id: ruff-format
  - repo: https://github.com/pycqa/flake8
    rev: 7.1.1
    hooks:
      - id: flake8
        additional_dependencies: [ 'flake8-rst-docstrings' ]
        args: [ '--config=.flake8' ]
  - repo: https://github.com/jendrikseipp/vulture
    rev: v2.13
    hooks:
      - id: vulture
  - repo: https://github.com/pre-commit/mirrors-mypy
    rev: v1.14.1
    hooks:
      - id: mypy
  - repo: https://github.com/keewis/blackdoc
    rev: v0.3.9
    hooks:
      - id: blackdoc
        additional_dependencies: [ 'black==25.1.0' ]
      - id: blackdoc-autoupdate-black
  - repo: https://github.com/codespell-project/codespell
    rev: v2.3.0
    hooks:
      - id: codespell
        additional_dependencies: [ 'tomli' ]
        args: [ '--toml=pyproject.toml' ]
  - repo: https://github.com/numpy/numpydoc
    rev: v1.8.0
    hooks:
      - id: numpydoc-validation
        exclude: ^docs/|^tests/
  - repo: https://github.com/python-jsonschema/check-jsonschema
    rev: 0.31.1
    hooks:
      - id: check-github-workflows
      - id: check-readthedocs
  - repo: https://github.com/woodruffw/zizmor-pre-commit
    rev: v0.8.0
    hooks:
      - id: zizmor
        args: [ '--config=.zizmor.yml' ]
  - repo: https://github.com/gitleaks/gitleaks
    rev: v8.21.2
    hooks:
      - id: gitleaks
  - repo: meta
    hooks:
      - id: check-hooks-apply
      - id: check-useless-excludes

ci:
  autofix_commit_msg: |
    [pre-commit.ci] auto fixes from pre-commit.com hooks

    for more information, see https://pre-commit.ci
  autofix_prs: true
  autoupdate_branch: ''
  autoupdate_commit_msg: '[pre-commit.ci] pre-commit autoupdate'
  autoupdate_schedule: monthly
  skip: [ ]
  submodules: false<|MERGE_RESOLUTION|>--- conflicted
+++ resolved
@@ -50,11 +50,7 @@
       - id: isort
         exclude: ^docs/
   - repo: https://github.com/astral-sh/ruff-pre-commit
-<<<<<<< HEAD
     rev: v0.9.4
-=======
-    rev: v0.9.0
->>>>>>> 55538d75
     hooks:
       - id: ruff
         args: [ '--fix' ]
